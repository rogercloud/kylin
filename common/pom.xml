<<<<<<< HEAD
<?xml version="1.0" encoding="UTF-8"?>
<project xmlns="http://maven.apache.org/POM/4.0.0" xmlns:xsi="http://www.w3.org/2001/XMLSchema-instance" xsi:schemaLocation="http://maven.apache.org/POM/4.0.0 http://maven.apache.org/xsd/maven-4.0.0.xsd">
    <modelVersion>4.0.0</modelVersion>

    <artifactId>kylin-common</artifactId>
    <packaging>jar</packaging>
    <name>Kylin:Common</name>

    <parent>
        <groupId>com.kylinolap</groupId>
        <artifactId>kylin</artifactId>
        <version>0.6.3-SNAPSHOT</version>
    </parent>

    <properties>
    </properties>

    <dependencies>
        <dependency>
            <groupId>com.fasterxml.jackson.core</groupId>
            <artifactId>jackson-databind</artifactId>
        </dependency>
        <dependency>
            <groupId>org.apache.commons</groupId>
            <artifactId>commons-lang3</artifactId>
        </dependency>
        <dependency>
            <groupId>commons-io</groupId>
            <artifactId>commons-io</artifactId>
        </dependency>
        <dependency>
            <groupId>commons-configuration</groupId>
            <artifactId>commons-configuration</artifactId>
        </dependency>
        <dependency>
            <groupId>com.google.guava</groupId>
            <artifactId>guava</artifactId>
        </dependency>
        <dependency>
            <groupId>com.jcraft</groupId>
            <artifactId>jsch</artifactId>
        </dependency>
        <dependency>
            <groupId>com.ning</groupId>
            <artifactId>compress-lzf</artifactId>
        </dependency>

        <!-- Env & Test -->
        <dependency>
            <groupId>org.apache.commons</groupId>
            <artifactId>commons-email</artifactId>
            <version>1.1</version>
        </dependency>
        <dependency>
            <groupId>org.apache.hadoop</groupId>
            <artifactId>hadoop-common</artifactId>
            <scope>provided</scope>
        </dependency>
        <dependency>
            <groupId>org.apache.hadoop</groupId>
            <artifactId>hadoop-hdfs</artifactId>
            <scope>provided</scope>
            <!-- protobuf version conflict with hbase -->
            <exclusions>
                <exclusion>
                    <groupId>com.google.protobuf</groupId>
                    <artifactId>protobuf-java</artifactId>
                </exclusion>
            </exclusions>
        </dependency>
        <dependency>
            <groupId>org.apache.hbase</groupId>
            <artifactId>hbase-common</artifactId>
            <scope>provided</scope>
        </dependency>
        <dependency>
            <groupId>org.apache.hbase</groupId>
            <artifactId>hbase-client</artifactId>
            <scope>provided</scope>
        </dependency>
        <dependency>
            <groupId>org.apache.hbase</groupId>
            <artifactId>hbase-server</artifactId>
            <scope>provided</scope>
        </dependency>
        <dependency>
            <groupId>org.apache.hbase</groupId>
            <artifactId>hbase-testing-util</artifactId>
            <version>${hbase-hadoop2.version}</version>
            <scope>provided</scope>
            <exclusions>
                <exclusion>
                    <groupId>javax.servlet</groupId>
                    <artifactId>servlet-api</artifactId>
                </exclusion>
                <exclusion>
                    <groupId>javax.servlet.jsp</groupId>
                    <artifactId>jsp-api</artifactId>
                </exclusion>
            </exclusions>
        </dependency>
        <dependency>
            <groupId>org.reflections</groupId>
            <artifactId>reflections</artifactId>
            <version>0.9.9-RC1</version>
        </dependency>
        <dependency>
            <groupId>org.apache.commons</groupId>
            <artifactId>commons-compress</artifactId>
            <version>1.2</version>
        </dependency>
         <dependency>
            <groupId>org.apache.hive.hcatalog</groupId>
            <artifactId>hive-hcatalog-core</artifactId>
            <version>${hive-hcatalog.version}</version>
            <scope>provided</scope>
          </dependency>
    </dependencies>
</project>

=======
<project xmlns="http://maven.apache.org/POM/4.0.0" xmlns:xsi="http://www.w3.org/2001/XMLSchema-instance" xsi:schemaLocation="http://maven.apache.org/POM/4.0.0 http://maven.apache.org/xsd/maven-4.0.0.xsd">
    <modelVersion>4.0.0</modelVersion>

    <artifactId>kylin-common</artifactId>
    <packaging>jar</packaging>
    <name>Kylin:Common</name>

    <parent>
        <groupId>com.kylinolap</groupId>
        <artifactId>kylin</artifactId>
        <version>0.6.4-SNAPSHOT</version>
    </parent>

    <properties>
    </properties>

    <dependencies>
        <dependency>
            <groupId>com.fasterxml.jackson.core</groupId>
            <artifactId>jackson-databind</artifactId>
        </dependency>
        <dependency>
            <groupId>org.apache.commons</groupId>
            <artifactId>commons-lang3</artifactId>
        </dependency>
        <dependency>
            <groupId>commons-io</groupId>
            <artifactId>commons-io</artifactId>
        </dependency>
        <dependency>
            <groupId>commons-configuration</groupId>
            <artifactId>commons-configuration</artifactId>
        </dependency>
        <dependency>
            <groupId>com.google.guava</groupId>
            <artifactId>guava</artifactId>
        </dependency>
        <dependency>
            <groupId>com.jcraft</groupId>
            <artifactId>jsch</artifactId>
        </dependency>
        <dependency>
            <groupId>com.ning</groupId>
            <artifactId>compress-lzf</artifactId>
        </dependency>

        <!-- Env & Test -->
        <dependency>
            <groupId>org.apache.commons</groupId>
            <artifactId>commons-email</artifactId>
            <version>1.1</version>
        </dependency>
        <dependency>
            <groupId>org.apache.hadoop</groupId>
            <artifactId>hadoop-common</artifactId>
            <scope>provided</scope>
        </dependency>
        <dependency>
            <groupId>org.apache.hadoop</groupId>
            <artifactId>hadoop-hdfs</artifactId>
            <scope>provided</scope>
            <!-- protobuf version conflict with hbase -->
            <exclusions>
                <exclusion>
                    <groupId>com.google.protobuf</groupId>
                    <artifactId>protobuf-java</artifactId>
                </exclusion>
            </exclusions>
        </dependency>
        <dependency>
            <groupId>org.apache.hbase</groupId>
            <artifactId>hbase-common</artifactId>
            <scope>provided</scope>
        </dependency>
        <dependency>
            <groupId>org.apache.hbase</groupId>
            <artifactId>hbase-client</artifactId>
            <scope>provided</scope>
        </dependency>
        <dependency>
            <groupId>junit</groupId>
            <artifactId>junit</artifactId>
            <scope>test</scope>
        </dependency>
    </dependencies>


</project>
>>>>>>> 0ca4c68e
<|MERGE_RESOLUTION|>--- conflicted
+++ resolved
@@ -1,211 +1,119 @@
-<<<<<<< HEAD
-<?xml version="1.0" encoding="UTF-8"?>
-<project xmlns="http://maven.apache.org/POM/4.0.0" xmlns:xsi="http://www.w3.org/2001/XMLSchema-instance" xsi:schemaLocation="http://maven.apache.org/POM/4.0.0 http://maven.apache.org/xsd/maven-4.0.0.xsd">
-    <modelVersion>4.0.0</modelVersion>
-
-    <artifactId>kylin-common</artifactId>
-    <packaging>jar</packaging>
-    <name>Kylin:Common</name>
-
-    <parent>
-        <groupId>com.kylinolap</groupId>
-        <artifactId>kylin</artifactId>
-        <version>0.6.3-SNAPSHOT</version>
-    </parent>
-
-    <properties>
-    </properties>
-
-    <dependencies>
-        <dependency>
-            <groupId>com.fasterxml.jackson.core</groupId>
-            <artifactId>jackson-databind</artifactId>
-        </dependency>
-        <dependency>
-            <groupId>org.apache.commons</groupId>
-            <artifactId>commons-lang3</artifactId>
-        </dependency>
-        <dependency>
-            <groupId>commons-io</groupId>
-            <artifactId>commons-io</artifactId>
-        </dependency>
-        <dependency>
-            <groupId>commons-configuration</groupId>
-            <artifactId>commons-configuration</artifactId>
-        </dependency>
-        <dependency>
-            <groupId>com.google.guava</groupId>
-            <artifactId>guava</artifactId>
-        </dependency>
-        <dependency>
-            <groupId>com.jcraft</groupId>
-            <artifactId>jsch</artifactId>
-        </dependency>
-        <dependency>
-            <groupId>com.ning</groupId>
-            <artifactId>compress-lzf</artifactId>
-        </dependency>
-
-        <!-- Env & Test -->
-        <dependency>
-            <groupId>org.apache.commons</groupId>
-            <artifactId>commons-email</artifactId>
-            <version>1.1</version>
-        </dependency>
-        <dependency>
-            <groupId>org.apache.hadoop</groupId>
-            <artifactId>hadoop-common</artifactId>
-            <scope>provided</scope>
-        </dependency>
-        <dependency>
-            <groupId>org.apache.hadoop</groupId>
-            <artifactId>hadoop-hdfs</artifactId>
-            <scope>provided</scope>
-            <!-- protobuf version conflict with hbase -->
-            <exclusions>
-                <exclusion>
-                    <groupId>com.google.protobuf</groupId>
-                    <artifactId>protobuf-java</artifactId>
-                </exclusion>
-            </exclusions>
-        </dependency>
-        <dependency>
-            <groupId>org.apache.hbase</groupId>
-            <artifactId>hbase-common</artifactId>
-            <scope>provided</scope>
-        </dependency>
-        <dependency>
-            <groupId>org.apache.hbase</groupId>
-            <artifactId>hbase-client</artifactId>
-            <scope>provided</scope>
-        </dependency>
-        <dependency>
-            <groupId>org.apache.hbase</groupId>
-            <artifactId>hbase-server</artifactId>
-            <scope>provided</scope>
-        </dependency>
-        <dependency>
-            <groupId>org.apache.hbase</groupId>
-            <artifactId>hbase-testing-util</artifactId>
-            <version>${hbase-hadoop2.version}</version>
-            <scope>provided</scope>
-            <exclusions>
-                <exclusion>
-                    <groupId>javax.servlet</groupId>
-                    <artifactId>servlet-api</artifactId>
-                </exclusion>
-                <exclusion>
-                    <groupId>javax.servlet.jsp</groupId>
-                    <artifactId>jsp-api</artifactId>
-                </exclusion>
-            </exclusions>
-        </dependency>
-        <dependency>
-            <groupId>org.reflections</groupId>
-            <artifactId>reflections</artifactId>
-            <version>0.9.9-RC1</version>
-        </dependency>
-        <dependency>
-            <groupId>org.apache.commons</groupId>
-            <artifactId>commons-compress</artifactId>
-            <version>1.2</version>
-        </dependency>
-         <dependency>
-            <groupId>org.apache.hive.hcatalog</groupId>
-            <artifactId>hive-hcatalog-core</artifactId>
-            <version>${hive-hcatalog.version}</version>
-            <scope>provided</scope>
-          </dependency>
-    </dependencies>
-</project>
-
-=======
-<project xmlns="http://maven.apache.org/POM/4.0.0" xmlns:xsi="http://www.w3.org/2001/XMLSchema-instance" xsi:schemaLocation="http://maven.apache.org/POM/4.0.0 http://maven.apache.org/xsd/maven-4.0.0.xsd">
-    <modelVersion>4.0.0</modelVersion>
-
-    <artifactId>kylin-common</artifactId>
-    <packaging>jar</packaging>
-    <name>Kylin:Common</name>
-
-    <parent>
-        <groupId>com.kylinolap</groupId>
-        <artifactId>kylin</artifactId>
-        <version>0.6.4-SNAPSHOT</version>
-    </parent>
-
-    <properties>
-    </properties>
-
-    <dependencies>
-        <dependency>
-            <groupId>com.fasterxml.jackson.core</groupId>
-            <artifactId>jackson-databind</artifactId>
-        </dependency>
-        <dependency>
-            <groupId>org.apache.commons</groupId>
-            <artifactId>commons-lang3</artifactId>
-        </dependency>
-        <dependency>
-            <groupId>commons-io</groupId>
-            <artifactId>commons-io</artifactId>
-        </dependency>
-        <dependency>
-            <groupId>commons-configuration</groupId>
-            <artifactId>commons-configuration</artifactId>
-        </dependency>
-        <dependency>
-            <groupId>com.google.guava</groupId>
-            <artifactId>guava</artifactId>
-        </dependency>
-        <dependency>
-            <groupId>com.jcraft</groupId>
-            <artifactId>jsch</artifactId>
-        </dependency>
-        <dependency>
-            <groupId>com.ning</groupId>
-            <artifactId>compress-lzf</artifactId>
-        </dependency>
-
-        <!-- Env & Test -->
-        <dependency>
-            <groupId>org.apache.commons</groupId>
-            <artifactId>commons-email</artifactId>
-            <version>1.1</version>
-        </dependency>
-        <dependency>
-            <groupId>org.apache.hadoop</groupId>
-            <artifactId>hadoop-common</artifactId>
-            <scope>provided</scope>
-        </dependency>
-        <dependency>
-            <groupId>org.apache.hadoop</groupId>
-            <artifactId>hadoop-hdfs</artifactId>
-            <scope>provided</scope>
-            <!-- protobuf version conflict with hbase -->
-            <exclusions>
-                <exclusion>
-                    <groupId>com.google.protobuf</groupId>
-                    <artifactId>protobuf-java</artifactId>
-                </exclusion>
-            </exclusions>
-        </dependency>
-        <dependency>
-            <groupId>org.apache.hbase</groupId>
-            <artifactId>hbase-common</artifactId>
-            <scope>provided</scope>
-        </dependency>
-        <dependency>
-            <groupId>org.apache.hbase</groupId>
-            <artifactId>hbase-client</artifactId>
-            <scope>provided</scope>
-        </dependency>
-        <dependency>
-            <groupId>junit</groupId>
-            <artifactId>junit</artifactId>
-            <scope>test</scope>
-        </dependency>
-    </dependencies>
-
-
-</project>
->>>>>>> 0ca4c68e
+<?xml version="1.0" encoding="UTF-8"?>
+<project xmlns="http://maven.apache.org/POM/4.0.0" xmlns:xsi="http://www.w3.org/2001/XMLSchema-instance" xsi:schemaLocation="http://maven.apache.org/POM/4.0.0 http://maven.apache.org/xsd/maven-4.0.0.xsd">
+    <modelVersion>4.0.0</modelVersion>
+
+    <artifactId>kylin-common</artifactId>
+    <packaging>jar</packaging>
+    <name>Kylin:Common</name>
+
+    <parent>
+        <groupId>com.kylinolap</groupId>
+        <artifactId>kylin</artifactId>
+        <version>0.6.3-SNAPSHOT</version>
+    </parent>
+
+    <properties>
+    </properties>
+
+    <dependencies>
+        <dependency>
+            <groupId>com.fasterxml.jackson.core</groupId>
+            <artifactId>jackson-databind</artifactId>
+        </dependency>
+        <dependency>
+            <groupId>org.apache.commons</groupId>
+            <artifactId>commons-lang3</artifactId>
+        </dependency>
+        <dependency>
+            <groupId>commons-io</groupId>
+            <artifactId>commons-io</artifactId>
+        </dependency>
+        <dependency>
+            <groupId>commons-configuration</groupId>
+            <artifactId>commons-configuration</artifactId>
+        </dependency>
+        <dependency>
+            <groupId>com.google.guava</groupId>
+            <artifactId>guava</artifactId>
+        </dependency>
+        <dependency>
+            <groupId>com.jcraft</groupId>
+            <artifactId>jsch</artifactId>
+        </dependency>
+        <dependency>
+            <groupId>com.ning</groupId>
+            <artifactId>compress-lzf</artifactId>
+        </dependency>
+
+        <!-- Env & Test -->
+        <dependency>
+            <groupId>org.apache.commons</groupId>
+            <artifactId>commons-email</artifactId>
+            <version>1.1</version>
+        </dependency>
+        <dependency>
+            <groupId>org.apache.hadoop</groupId>
+            <artifactId>hadoop-common</artifactId>
+            <scope>provided</scope>
+        </dependency>
+        <dependency>
+            <groupId>org.apache.hadoop</groupId>
+            <artifactId>hadoop-hdfs</artifactId>
+            <scope>provided</scope>
+            <!-- protobuf version conflict with hbase -->
+            <exclusions>
+                <exclusion>
+                    <groupId>com.google.protobuf</groupId>
+                    <artifactId>protobuf-java</artifactId>
+                </exclusion>
+            </exclusions>
+        </dependency>
+        <dependency>
+            <groupId>org.apache.hbase</groupId>
+            <artifactId>hbase-common</artifactId>
+            <scope>provided</scope>
+        </dependency>
+        <dependency>
+            <groupId>org.apache.hbase</groupId>
+            <artifactId>hbase-client</artifactId>
+            <scope>provided</scope>
+        </dependency>
+        <dependency>
+            <groupId>org.apache.hbase</groupId>
+            <artifactId>hbase-server</artifactId>
+            <scope>provided</scope>
+        </dependency>
+        <dependency>
+            <groupId>org.apache.hbase</groupId>
+            <artifactId>hbase-testing-util</artifactId>
+            <version>${hbase-hadoop2.version}</version>
+            <scope>provided</scope>
+            <exclusions>
+                <exclusion>
+                    <groupId>javax.servlet</groupId>
+                    <artifactId>servlet-api</artifactId>
+                </exclusion>
+                <exclusion>
+                    <groupId>javax.servlet.jsp</groupId>
+                    <artifactId>jsp-api</artifactId>
+                </exclusion>
+            </exclusions>
+        </dependency>
+        <dependency>
+            <groupId>org.reflections</groupId>
+            <artifactId>reflections</artifactId>
+            <version>0.9.9-RC1</version>
+        </dependency>
+        <dependency>
+            <groupId>org.apache.commons</groupId>
+            <artifactId>commons-compress</artifactId>
+            <version>1.2</version>
+        </dependency>
+         <dependency>
+            <groupId>org.apache.hive.hcatalog</groupId>
+            <artifactId>hive-hcatalog-core</artifactId>
+            <version>${hive-hcatalog.version}</version>
+            <scope>provided</scope>
+          </dependency>
+    </dependencies>
+</project>