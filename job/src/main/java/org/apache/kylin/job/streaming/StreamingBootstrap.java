--- conflicted
+++ resolved
@@ -41,6 +41,7 @@
 import kafka.javaapi.PartitionMetadata;
 import org.apache.commons.lang3.StringUtils;
 import org.apache.kylin.common.KylinConfig;
+import org.apache.kylin.common.persistence.HBaseConnection;
 import org.apache.kylin.invertedindex.IIInstance;
 import org.apache.kylin.invertedindex.IIManager;
 import org.apache.kylin.invertedindex.IISegment;
@@ -137,14 +138,10 @@
         streamingOffset = Math.max(streamingOffset, earliestOffset);
         logger.info("starting offset is " + streamingOffset);
 
-<<<<<<< HEAD
-        IICreateHTableJob.main(new String[] { "-iiname", kafkaConfig.getIiName(), "-htablename", iiSegment.getStorageLocationIdentifier() });
-=======
         if (!HBaseConnection.tableExists(kylinConfig.getStorageUrl(), iiSegment.getStorageLocationIdentifier())) {
             logger.error("no htable:" + iiSegment.getStorageLocationIdentifier() + " found");
             throw new IllegalStateException("please create htable:" + iiSegment.getStorageLocationIdentifier() + " first");
         }
->>>>>>> 91eac75d
 
         KafkaConsumer consumer = new KafkaConsumer(kafkaConfig.getTopic(), partitionId, streamingOffset, kafkaConfig.getBrokers(), kafkaConfig, parallelism);
         kafkaConsumers.put(getKey(streaming, partitionId), consumer);
