/*
 *
 *
 *  Licensed to the Apache Software Foundation (ASF) under one or more
 *
 *  contributor license agreements. See the NOTICE file distributed with
 *
 *  this work for additional information regarding copyright ownership.
 *
 *  The ASF licenses this file to You under the Apache License, Version 2.0
 *
 *  (the "License"); you may not use this file except in compliance with
 *
 *  the License. You may obtain a copy of the License at
 *
 *
 *
 *  http://www.apache.org/licenses/LICENSE-2.0
 *
 *
 *
 *  Unless required by applicable law or agreed to in writing, software
 *
 *  distributed under the License is distributed on an "AS IS" BASIS,
 *
 *  WITHOUT WARRANTIES OR CONDITIONS OF ANY KIND, either express or implied.
 *
 *  See the License for the specific language governing permissions and
 *
 *  limitations under the License.
 *
 * /
 */

package org.apache.kylin.streaming.invertedindex;

import com.google.common.base.Function;
import com.google.common.base.Stopwatch;
import com.google.common.collect.Collections2;
import com.google.common.collect.HashMultimap;
import com.google.common.collect.Lists;
import com.google.common.collect.Maps;
import org.apache.hadoop.hbase.HBaseConfiguration;
import org.apache.hadoop.hbase.client.HConnectionManager;
import org.apache.hadoop.hbase.client.HTableInterface;
import org.apache.hadoop.hbase.client.Put;
import org.apache.hadoop.hbase.io.ImmutableBytesWritable;
import org.apache.kylin.dict.Dictionary;
import org.apache.kylin.dict.DictionaryGenerator;
import org.apache.kylin.invertedindex.index.BatchSliceBuilder;
import org.apache.kylin.invertedindex.index.Slice;
import org.apache.kylin.invertedindex.index.TableRecord;
import org.apache.kylin.invertedindex.index.TableRecordInfo;
import org.apache.kylin.invertedindex.model.IIDesc;
import org.apache.kylin.invertedindex.model.IIKeyValueCodec;
import org.apache.kylin.invertedindex.model.IIRow;
import org.apache.kylin.metadata.model.TblColRef;
import org.apache.kylin.streaming.Stream;
import org.apache.kylin.streaming.StreamBuilder;
import org.slf4j.Logger;
import org.slf4j.LoggerFactory;

import javax.annotation.Nullable;
import java.io.IOException;
import java.util.List;
import java.util.Map;
<<<<<<< HEAD
import java.util.concurrent.LinkedBlockingDeque;
=======
import java.util.concurrent.BlockingQueue;
>>>>>>> 2ff1dd08
import java.util.concurrent.TimeUnit;

/**
 * Created by qianzhou on 3/3/15.
 */
public class IIStreamBuilder extends StreamBuilder {

    private static Logger logger = LoggerFactory.getLogger(IIStreamBuilder.class);

    private final IIDesc desc;
    private final HTableInterface hTable;
    private final BatchSliceBuilder sliceBuilder;

<<<<<<< HEAD
    public IIStreamBuilder(LinkedBlockingDeque<Stream> queue, String hTableName, IIDesc desc, int partitionId) {
=======
    public IIStreamBuilder(BlockingQueue<Stream> queue, String hTableName, IIDesc desc, int partitionId) {
>>>>>>> 2ff1dd08
        super(queue, desc.getSliceSize());
        this.desc = desc;
        try {
            this.hTable = HConnectionManager.createConnection(HBaseConfiguration.create()).getTable(hTableName);
        } catch (IOException e) {
            logger.error("cannot open htable name:" + hTableName, e);
            throw new RuntimeException("cannot open htable name:" + hTableName, e);
        }
        sliceBuilder = new BatchSliceBuilder(desc, (short) partitionId);
    }

    @Override
    protected void build(List<Stream> streamsToBuild) throws IOException {
        logger.info("stream build start, size:" + streamsToBuild.size());
        Stopwatch stopwatch = new Stopwatch().start();
        List<List<String>> table = Lists.transform(streamsToBuild, new Function<Stream, List<String>>() {
            @Nullable
            @Override
            public List<String> apply(@Nullable Stream input) {
                return parseStream(input, desc);
            }
        });
        final Map<Integer, Dictionary<?>> dictionaryMap = buildDictionary(table, desc);
        TableRecordInfo tableRecordInfo = new TableRecordInfo(desc, dictionaryMap);
        final Slice slice = buildSlice(table, sliceBuilder, tableRecordInfo, dictionaryMap);
        logger.info("slice info, shard:" + slice.getShard() + " timestamp:" + slice.getTimestamp() + " record count:" + slice.getRecordCount());
        loadToHBase(hTable, slice, new IIKeyValueCodec(tableRecordInfo.getDigest()));
        submitOffset();
        stopwatch.stop();
        logger.info("stream build finished, size:" + streamsToBuild.size() + " elapsed time:" + stopwatch.elapsedTime(TimeUnit.MILLISECONDS) + TimeUnit.MILLISECONDS);
    }

    private Map<Integer, Dictionary<?>> buildDictionary(List<List<String>> table, IIDesc desc) {
        HashMultimap<TblColRef, String> valueMap = HashMultimap.create();
        final List<TblColRef> allColumns = desc.listAllColumns();
        for (List<String> row : table) {
            for (int i = 0; i < row.size(); i++) {
                String cell = row.get(i);
                if (!desc.isMetricsCol(i)) {
                    valueMap.put(allColumns.get(i), cell);
                }
            }
        }
        Map<Integer, Dictionary<?>> result = Maps.newHashMap();
        for (TblColRef tblColRef : valueMap.keySet()) {
            result.put(desc.findColumn(tblColRef), DictionaryGenerator.buildDictionaryFromValueList(tblColRef.getType(), Collections2.transform(valueMap.get(tblColRef), new Function<String, byte[]>() {
                @Nullable
                @Override
                public byte[] apply(String input) {
                    return input.getBytes();
                }
            })));
        }
        return result;
    }

    private List<String> parseStream(Stream stream, IIDesc desc) {
<<<<<<< HEAD
        return Lists.newArrayList(new String(stream.getRawData()).split(","));
=======
        return getStreamParser().parse(stream, desc.listAllColumns());
>>>>>>> 2ff1dd08
    }

    private Slice buildSlice(List<List<String>> table, BatchSliceBuilder sliceBuilder, final TableRecordInfo tableRecordInfo, Map<Integer, Dictionary<?>> localDictionary) {
        final Slice slice = sliceBuilder.build(tableRecordInfo.getDigest(), Lists.transform(table, new Function<List<String>, TableRecord>() {
            @Nullable
            @Override
            public TableRecord apply(@Nullable List<String> input) {
                TableRecord result = tableRecordInfo.createTableRecord();
                for (int i = 0; i < input.size(); i++) {
                    result.setValueString(i, input.get(i));
                }
                return result;
            }
        }));
        slice.setLocalDictionaries(localDictionary);
        return slice;
    }

    private void loadToHBase(HTableInterface hTable, Slice slice, IIKeyValueCodec codec) throws IOException {
        try {
            List<Put> data = Lists.newArrayList();
            for (IIRow row : codec.encodeKeyValue(slice)) {
                final byte[] key = row.getKey().get();
                final byte[] value = row.getValue().get();
                Put put = new Put(key);
                put.add(IIDesc.HBASE_FAMILY_BYTES, IIDesc.HBASE_QUALIFIER_BYTES, value);
                final ImmutableBytesWritable dictionary = row.getDictionary();
                final byte[] dictBytes = dictionary.get();
                if (dictionary.getOffset() == 0 && dictionary.getLength() == dictBytes.length) {
                    put.add(IIDesc.HBASE_FAMILY_BYTES, IIDesc.HBASE_DICTIONARY_BYTES, dictBytes);
                } else {
                    throw new RuntimeException("dict offset should be 0, and dict length should be " + dictBytes.length + " but they are" + dictionary.getOffset() + " " + dictionary.getLength());
                }
                data.add(put);
            }
            hTable.put(data);
        } finally {
            hTable.close();
        }
    }


    private void submitOffset() {

    }

}<|MERGE_RESOLUTION|>--- conflicted
+++ resolved
@@ -64,11 +64,7 @@
 import java.io.IOException;
 import java.util.List;
 import java.util.Map;
-<<<<<<< HEAD
-import java.util.concurrent.LinkedBlockingDeque;
-=======
 import java.util.concurrent.BlockingQueue;
->>>>>>> 2ff1dd08
 import java.util.concurrent.TimeUnit;
 
 /**
@@ -82,11 +78,7 @@
     private final HTableInterface hTable;
     private final BatchSliceBuilder sliceBuilder;
 
-<<<<<<< HEAD
-    public IIStreamBuilder(LinkedBlockingDeque<Stream> queue, String hTableName, IIDesc desc, int partitionId) {
-=======
     public IIStreamBuilder(BlockingQueue<Stream> queue, String hTableName, IIDesc desc, int partitionId) {
->>>>>>> 2ff1dd08
         super(queue, desc.getSliceSize());
         this.desc = desc;
         try {
@@ -144,11 +136,7 @@
     }
 
     private List<String> parseStream(Stream stream, IIDesc desc) {
-<<<<<<< HEAD
-        return Lists.newArrayList(new String(stream.getRawData()).split(","));
-=======
         return getStreamParser().parse(stream, desc.listAllColumns());
->>>>>>> 2ff1dd08
     }
 
     private Slice buildSlice(List<List<String>> table, BatchSliceBuilder sliceBuilder, final TableRecordInfo tableRecordInfo, Map<Integer, Dictionary<?>> localDictionary) {
