--- conflicted
+++ resolved
@@ -1,320 +1,232 @@
-/*
- * Licensed to the Apache Software Foundation (ASF) under one
- * or more contributor license agreements.  See the NOTICE file
- * distributed with this work for additional information
- * regarding copyright ownership.  The ASF licenses this file
- * to you under the Apache License, Version 2.0 (the
- * "License"); you may not use this file except in compliance
- * with the License.  You may obtain a copy of the License at
- * 
- *     http://www.apache.org/licenses/LICENSE-2.0
- * 
- * Unless required by applicable law or agreed to in writing, software
- * distributed under the License is distributed on an "AS IS" BASIS,
- * WITHOUT WARRANTIES OR CONDITIONS OF ANY KIND, either express or implied.
- * See the License for the specific language governing permissions and
- * limitations under the License.
-*/
-
-package org.apache.kylin.invertedindex.model;
-
-import com.google.common.base.Preconditions;
-import com.google.common.collect.Lists;
-import com.google.common.collect.Maps;
-import org.apache.hadoop.hbase.io.ImmutableBytesWritable;
-import org.apache.kylin.common.util.BytesUtil;
-import org.apache.kylin.common.util.ClassUtil;
-import org.apache.kylin.dict.Dictionary;
-import org.apache.kylin.invertedindex.index.*;
-import org.apache.kylin.metadata.measure.fixedlen.FixedLenMeasureCodec;
-import org.apache.kylin.metadata.model.DataType;
-
-import java.io.*;
-import java.util.*;
-
-/**
- * @author yangli9
- */
-public class IIKeyValueCodec implements KeyValueCodec {
-
-<<<<<<< HEAD
-	public static final int SHARD_LEN = 2;
-	public static final int TIMEPART_LEN = 8;
-	public static final int COLNO_LEN = 2;
-    private final TableRecordInfoDigest digest;
-
-    public IIKeyValueCodec(TableRecordInfoDigest digest) {
-        this.digest = digest;
-	}
-
-    @Override
-	public Collection<IIRow> encodeKeyValue(Slice slice) {
-		ArrayList<IIRow> result = Lists
-				.newArrayList();
-		ColumnValueContainer[] containers = slice.getColumnValueContainers();
-		for (int col = 0; col < containers.length; col++) {
-			if (containers[col] instanceof CompressedValueContainer) {
-                final IIRow row = collectKeyValues(slice, col, (CompressedValueContainer) containers[col]);
-                result.add(row);
-            } else {
-                throw new IllegalArgumentException("Unknown container class "
-						+ containers[col].getClass());
-            }
-        }
-		return result;
-	}
-
-	private IIRow collectKeyValues(Slice slice, int col, CompressedValueContainer container) {
-		ImmutableBytesWritable key = encodeKey(slice.getShard(), slice.getTimestamp(), col);
-		ImmutableBytesWritable value = container.toBytes();
-=======
-    public static final int SHARD_LEN = 2;
-    public static final int TIMEPART_LEN = 8;
-    public static final int COLNO_LEN = 2;
-    protected final TableRecordInfoDigest digest;
-
-    public IIKeyValueCodec(TableRecordInfoDigest digest) {
-        this.digest = digest;
-    }
-
-    @Override
-    public Collection<IIRow> encodeKeyValue(Slice slice) {
-        ArrayList<IIRow> result = Lists.newArrayList();
-        ColumnValueContainer[] containers = slice.getColumnValueContainers();
-        for (int col = 0; col < containers.length; col++) {
-            if (containers[col] instanceof CompressedValueContainer) {
-                final IIRow row = collectKeyValues(slice, col, (CompressedValueContainer) containers[col]);
-                result.add(row);
-            } else {
-                throw new IllegalArgumentException("Unknown container class " + containers[col].getClass());
-            }
-        }
-        return result;
-    }
-
-    private IIRow collectKeyValues(Slice slice, int col, CompressedValueContainer container) {
-        ImmutableBytesWritable key = encodeKey(slice.getShard(), slice.getTimestamp(), col);
-        ImmutableBytesWritable value = container.toBytes();
->>>>>>> 2ff1dd08
-        final Dictionary<?> dictionary = slice.getLocalDictionaries().get(col);
-        if (dictionary == null) {
-            return new IIRow(key, value, new ImmutableBytesWritable(BytesUtil.EMPTY_BYTE_ARRAY));
-        } else {
-            return new IIRow(key, value, serialize(dictionary));
-        }
-<<<<<<< HEAD
-	}
-=======
-    }
->>>>>>> 2ff1dd08
-
-    private static Dictionary<?> deserialize(ImmutableBytesWritable dictBytes) {
-        try {
-            final DataInputStream dataInputStream = new DataInputStream(new ByteArrayInputStream(dictBytes.get(), dictBytes.getOffset(), dictBytes.getLength()));
-            final String type = dataInputStream.readUTF();
-            final Dictionary dictionary = ClassUtil.forName(type, Dictionary.class).newInstance();
-            dictionary.readFields(dataInputStream);
-            return dictionary;
-        } catch (Exception e) {
-            throw new RuntimeException(e);
-        }
-    }
-
-    private static ImmutableBytesWritable serialize(Dictionary<?> dict) {
-        try {
-            final ByteArrayOutputStream baos = new ByteArrayOutputStream();
-            DataOutputStream out = new DataOutputStream(baos);
-            out.writeUTF(dict.getClass().getName());
-            dict.write(out);
-            return new ImmutableBytesWritable(baos.toByteArray());
-        } catch (IOException e) {
-            throw new RuntimeException(e);
-        }
-    }
-
-<<<<<<< HEAD
-	ImmutableBytesWritable encodeKey(short shard, long timestamp, int col) {
-		byte[] bytes = new byte[20];
-		int len = encodeKey(shard, timestamp, col, bytes, 0);
-		return new ImmutableBytesWritable(bytes, 0, len);
-	}
-
-	int encodeKey(short shard, long timestamp, int col, byte[] buf, int offset) {
-		int i = offset;
-
-		BytesUtil.writeUnsigned(shard, buf, i, SHARD_LEN);
-		i += SHARD_LEN;
-		BytesUtil.writeLong(timestamp, buf, i, TIMEPART_LEN);
-		i += TIMEPART_LEN;
-
-		BytesUtil.writeUnsigned(col, buf, i, COLNO_LEN);
-		i += COLNO_LEN;
-
-		return i - offset;
-	}
-
-    @Override
-	public Iterable<Slice> decodeKeyValue(Iterable<IIRow> kvs) {
-        return new IIRowDecoder(digest, kvs.iterator());
-//		return new Decoder(kvs, incompleteDigest);
-	}
-=======
-    ImmutableBytesWritable encodeKey(short shard, long timestamp, int col) {
-        byte[] bytes = new byte[20];
-        int len = encodeKey(shard, timestamp, col, bytes, 0);
-        return new ImmutableBytesWritable(bytes, 0, len);
-    }
-
-    int encodeKey(short shard, long timestamp, int col, byte[] buf, int offset) {
-        int i = offset;
-
-        BytesUtil.writeUnsigned(shard, buf, i, SHARD_LEN);
-        i += SHARD_LEN;
-        BytesUtil.writeLong(timestamp, buf, i, TIMEPART_LEN);
-        i += TIMEPART_LEN;
-
-        BytesUtil.writeUnsigned(col, buf, i, COLNO_LEN);
-        i += COLNO_LEN;
-
-        return i - offset;
-    }
-
-    @Override
-    public Iterable<Slice> decodeKeyValue(Iterable<IIRow> kvs) {
-        return new IIRowDecoder(digest, kvs.iterator());
-        //		return new Decoder(kvs, incompleteDigest);
-    }
->>>>>>> 2ff1dd08
-
-    private static TableRecordInfoDigest createDigest(int nColumns, boolean[] isMetric, String[] dataTypes, Map<Integer, Dictionary<?>> dictionaryMap) {
-        int[] dictMaxIds = new int[nColumns];
-        int[] lengths = new int[nColumns];
-        for (int i = 0; i < nColumns; ++i) {
-            if (isMetric[i]) {
-                final FixedLenMeasureCodec<?> fixedLenMeasureCodec = FixedLenMeasureCodec.get(DataType.getInstance(dataTypes[i]));
-                lengths[i] = fixedLenMeasureCodec.getLength();
-            } else {
-                final Dictionary<?> dictionary = dictionaryMap.get(i);
-                if (dictionary != null) {
-                    lengths[i] = dictionary.getSizeOfId();
-                    dictMaxIds[i] = dictionary.getMaxId();
-                }
-            }
-        }
-        // offsets
-        int pos = 0;
-        int[] offsets = new int[nColumns];
-        for (int i = 0; i < nColumns; i++) {
-            offsets[i] = pos;
-            pos += lengths[i];
-        }
-
-        int byteFormLen = pos;
-
-        return new TableRecordInfoDigest(nColumns, byteFormLen, offsets, dictMaxIds, lengths, isMetric, dataTypes);
-    }
-
-<<<<<<< HEAD
-    private static class IIRowDecoder implements Iterable<Slice> {
-
-        private final TableRecordInfoDigest incompleteDigest;
-        private final Iterator<IIRow> iterator;
-
-        private IIRowDecoder(TableRecordInfoDigest digest, Iterator<IIRow> iterator) {
-            this.incompleteDigest = digest;
-            this.iterator = iterator;
-=======
-    protected static class IIRowDecoder implements Iterable<Slice> {
-
-        protected final TableRecordInfoDigest incompleteDigest;
-        protected final Iterator<IIRow> iiRowIterator;
-        protected Iterator<IIRow> feedingIterator;//this is for extending
-
-        protected IIRowDecoder(TableRecordInfoDigest digest, Iterator<IIRow> iiRowIterator) {
-            this.incompleteDigest = digest;
-            this.iiRowIterator = iiRowIterator;
-            this.feedingIterator = this.iiRowIterator;
->>>>>>> 2ff1dd08
-        }
-
-        @Override
-        public Iterator<Slice> iterator() {
-            return new Iterator<Slice>() {
-                @Override
-                public boolean hasNext() {
-<<<<<<< HEAD
-                    return iterator.hasNext();
-=======
-                    return iiRowIterator.hasNext();
->>>>>>> 2ff1dd08
-                }
-
-                @Override
-                public Slice next() {
-                    int columns = 0;
-                    ColumnValueContainer[] valueContainers = new ColumnValueContainer[incompleteDigest.getColumnCount()];
-                    Map<Integer, Dictionary<?>> localDictionaries = Maps.newHashMap();
-                    boolean firstTime = true;
-                    short curShard = 0;
-                    long curTimestamp = 0;
-                    short lastShard = 0;
-                    long lastTimestamp = 0;
-
-<<<<<<< HEAD
-                    while (iterator.hasNext() && columns < incompleteDigest.getColumnCount()) {
-                        final IIRow row = iterator.next();
-=======
-                    while (feedingIterator.hasNext() && columns < incompleteDigest.getColumnCount()) {
-                        final IIRow row = feedingIterator.next();
->>>>>>> 2ff1dd08
-                        final ImmutableBytesWritable key = row.getKey();
-                        int i = key.getOffset();
-                        curShard = (short) BytesUtil.readUnsigned(key.get(), i, SHARD_LEN);
-                        i += SHARD_LEN;
-                        curTimestamp = BytesUtil.readLong(key.get(), i, TIMEPART_LEN);
-                        i += TIMEPART_LEN;
-
-                        if (!firstTime) {
-                            Preconditions.checkArgument(curShard == lastShard, "shard should be equals in one slice, curShard is" + curShard + " lastShard is " + lastShard);
-                            Preconditions.checkArgument(curTimestamp == lastTimestamp, "timestamp should be equals in one slice, curTimestamp is" + curTimestamp + " lastTimestamp is " + lastTimestamp);
-                        }
-
-                        int curCol = BytesUtil.readUnsigned(key.get(), i, COLNO_LEN);
-                        if (incompleteDigest.isMetrics(curCol)) {
-                            CompressedValueContainer c = new CompressedValueContainer(incompleteDigest, curCol, 0);
-                            c.fromBytes(row.getValue());
-                            valueContainers[curCol] = c;
-                        } else {
-                            final Dictionary<?> dictionary = deserialize(row.getDictionary());
-                            CompressedValueContainer c = new CompressedValueContainer(dictionary.getSizeOfId(), dictionary.getMaxId() - dictionary.getMinId() + 1, 0);
-                            c.fromBytes(row.getValue());
-                            valueContainers[curCol] = c;
-                            localDictionaries.put(curCol, dictionary);
-                        }
-                        columns++;
-                        lastShard = curShard;
-                        lastTimestamp = curTimestamp;
-                        firstTime = false;
-                    }
-                    Preconditions.checkArgument(columns == incompleteDigest.getColumnCount(), "column count is " + columns + " should be equals to incompleteDigest.getColumnCount() " + incompleteDigest.getColumnCount());
-
-                    TableRecordInfoDigest digest = createDigest(columns, incompleteDigest.getIsMetric(), incompleteDigest.getMetricDataTypes(), localDictionaries);
-                    Slice slice = new Slice(digest, curShard, curTimestamp, valueContainers);
-                    slice.setLocalDictionaries(localDictionaries);
-                    return slice;
-                }
-
-<<<<<<< HEAD
-
-=======
->>>>>>> 2ff1dd08
-                @Override
-                public void remove() {
-                    throw new UnsupportedOperationException();
-                }
-            };
-        }
-
-    }
-
-}
+/*
+ * Licensed to the Apache Software Foundation (ASF) under one
+ * or more contributor license agreements.  See the NOTICE file
+ * distributed with this work for additional information
+ * regarding copyright ownership.  The ASF licenses this file
+ * to you under the Apache License, Version 2.0 (the
+ * "License"); you may not use this file except in compliance
+ * with the License.  You may obtain a copy of the License at
+ * 
+ *     http://www.apache.org/licenses/LICENSE-2.0
+ * 
+ * Unless required by applicable law or agreed to in writing, software
+ * distributed under the License is distributed on an "AS IS" BASIS,
+ * WITHOUT WARRANTIES OR CONDITIONS OF ANY KIND, either express or implied.
+ * See the License for the specific language governing permissions and
+ * limitations under the License.
+*/
+
+package org.apache.kylin.invertedindex.model;
+
+import com.google.common.base.Preconditions;
+import com.google.common.collect.Lists;
+import com.google.common.collect.Maps;
+import org.apache.hadoop.hbase.io.ImmutableBytesWritable;
+import org.apache.kylin.common.util.BytesUtil;
+import org.apache.kylin.common.util.ClassUtil;
+import org.apache.kylin.dict.Dictionary;
+import org.apache.kylin.invertedindex.index.*;
+import org.apache.kylin.metadata.measure.fixedlen.FixedLenMeasureCodec;
+import org.apache.kylin.metadata.model.DataType;
+
+import java.io.*;
+import java.util.*;
+
+/**
+ * @author yangli9
+ */
+public class IIKeyValueCodec implements KeyValueCodec {
+
+    public static final int SHARD_LEN = 2;
+    public static final int TIMEPART_LEN = 8;
+    public static final int COLNO_LEN = 2;
+    protected final TableRecordInfoDigest digest;
+
+    public IIKeyValueCodec(TableRecordInfoDigest digest) {
+        this.digest = digest;
+    }
+
+    @Override
+    public Collection<IIRow> encodeKeyValue(Slice slice) {
+        ArrayList<IIRow> result = Lists.newArrayList();
+        ColumnValueContainer[] containers = slice.getColumnValueContainers();
+        for (int col = 0; col < containers.length; col++) {
+            if (containers[col] instanceof CompressedValueContainer) {
+                final IIRow row = collectKeyValues(slice, col, (CompressedValueContainer) containers[col]);
+                result.add(row);
+            } else {
+                throw new IllegalArgumentException("Unknown container class " + containers[col].getClass());
+            }
+        }
+        return result;
+    }
+
+    private IIRow collectKeyValues(Slice slice, int col, CompressedValueContainer container) {
+        ImmutableBytesWritable key = encodeKey(slice.getShard(), slice.getTimestamp(), col);
+        ImmutableBytesWritable value = container.toBytes();
+        final Dictionary<?> dictionary = slice.getLocalDictionaries().get(col);
+        if (dictionary == null) {
+            return new IIRow(key, value, new ImmutableBytesWritable(BytesUtil.EMPTY_BYTE_ARRAY));
+        } else {
+            return new IIRow(key, value, serialize(dictionary));
+        }
+    }
+
+    private static Dictionary<?> deserialize(ImmutableBytesWritable dictBytes) {
+        try {
+            final DataInputStream dataInputStream = new DataInputStream(new ByteArrayInputStream(dictBytes.get(), dictBytes.getOffset(), dictBytes.getLength()));
+            final String type = dataInputStream.readUTF();
+            final Dictionary dictionary = ClassUtil.forName(type, Dictionary.class).newInstance();
+            dictionary.readFields(dataInputStream);
+            return dictionary;
+        } catch (Exception e) {
+            throw new RuntimeException(e);
+        }
+    }
+
+    private static ImmutableBytesWritable serialize(Dictionary<?> dict) {
+        try {
+            final ByteArrayOutputStream baos = new ByteArrayOutputStream();
+            DataOutputStream out = new DataOutputStream(baos);
+            out.writeUTF(dict.getClass().getName());
+            dict.write(out);
+            return new ImmutableBytesWritable(baos.toByteArray());
+        } catch (IOException e) {
+            throw new RuntimeException(e);
+        }
+    }
+
+    ImmutableBytesWritable encodeKey(short shard, long timestamp, int col) {
+        byte[] bytes = new byte[20];
+        int len = encodeKey(shard, timestamp, col, bytes, 0);
+        return new ImmutableBytesWritable(bytes, 0, len);
+    }
+
+    int encodeKey(short shard, long timestamp, int col, byte[] buf, int offset) {
+        int i = offset;
+
+        BytesUtil.writeUnsigned(shard, buf, i, SHARD_LEN);
+        i += SHARD_LEN;
+        BytesUtil.writeLong(timestamp, buf, i, TIMEPART_LEN);
+        i += TIMEPART_LEN;
+
+        BytesUtil.writeUnsigned(col, buf, i, COLNO_LEN);
+        i += COLNO_LEN;
+
+        return i - offset;
+    }
+
+    @Override
+    public Iterable<Slice> decodeKeyValue(Iterable<IIRow> kvs) {
+        return new IIRowDecoder(digest, kvs.iterator());
+        //		return new Decoder(kvs, incompleteDigest);
+    }
+
+    private static TableRecordInfoDigest createDigest(int nColumns, boolean[] isMetric, String[] dataTypes, Map<Integer, Dictionary<?>> dictionaryMap) {
+        int[] dictMaxIds = new int[nColumns];
+        int[] lengths = new int[nColumns];
+        for (int i = 0; i < nColumns; ++i) {
+            if (isMetric[i]) {
+                final FixedLenMeasureCodec<?> fixedLenMeasureCodec = FixedLenMeasureCodec.get(DataType.getInstance(dataTypes[i]));
+                lengths[i] = fixedLenMeasureCodec.getLength();
+            } else {
+                final Dictionary<?> dictionary = dictionaryMap.get(i);
+                if (dictionary != null) {
+                    lengths[i] = dictionary.getSizeOfId();
+                    dictMaxIds[i] = dictionary.getMaxId();
+                }
+            }
+        }
+        // offsets
+        int pos = 0;
+        int[] offsets = new int[nColumns];
+        for (int i = 0; i < nColumns; i++) {
+            offsets[i] = pos;
+            pos += lengths[i];
+        }
+
+        int byteFormLen = pos;
+
+        return new TableRecordInfoDigest(nColumns, byteFormLen, offsets, dictMaxIds, lengths, isMetric, dataTypes);
+    }
+
+    protected static class IIRowDecoder implements Iterable<Slice> {
+
+        protected final TableRecordInfoDigest incompleteDigest;
+        protected final Iterator<IIRow> iiRowIterator;
+        protected Iterator<IIRow> feedingIterator;//this is for extending
+
+        protected IIRowDecoder(TableRecordInfoDigest digest, Iterator<IIRow> iiRowIterator) {
+            this.incompleteDigest = digest;
+            this.iiRowIterator = iiRowIterator;
+            this.feedingIterator = this.iiRowIterator;
+        }
+
+        @Override
+        public Iterator<Slice> iterator() {
+            return new Iterator<Slice>() {
+                @Override
+                public boolean hasNext() {
+                    return iiRowIterator.hasNext();
+                }
+
+                @Override
+                public Slice next() {
+                    int columns = 0;
+                    ColumnValueContainer[] valueContainers = new ColumnValueContainer[incompleteDigest.getColumnCount()];
+                    Map<Integer, Dictionary<?>> localDictionaries = Maps.newHashMap();
+                    boolean firstTime = true;
+                    short curShard = 0;
+                    long curTimestamp = 0;
+                    short lastShard = 0;
+                    long lastTimestamp = 0;
+
+                    while (feedingIterator.hasNext() && columns < incompleteDigest.getColumnCount()) {
+                        final IIRow row = feedingIterator.next();
+                        final ImmutableBytesWritable key = row.getKey();
+                        int i = key.getOffset();
+                        curShard = (short) BytesUtil.readUnsigned(key.get(), i, SHARD_LEN);
+                        i += SHARD_LEN;
+                        curTimestamp = BytesUtil.readLong(key.get(), i, TIMEPART_LEN);
+                        i += TIMEPART_LEN;
+
+                        if (!firstTime) {
+                            Preconditions.checkArgument(curShard == lastShard, "shard should be equals in one slice, curShard is" + curShard + " lastShard is " + lastShard);
+                            Preconditions.checkArgument(curTimestamp == lastTimestamp, "timestamp should be equals in one slice, curTimestamp is" + curTimestamp + " lastTimestamp is " + lastTimestamp);
+                        }
+
+                        int curCol = BytesUtil.readUnsigned(key.get(), i, COLNO_LEN);
+                        if (incompleteDigest.isMetrics(curCol)) {
+                            CompressedValueContainer c = new CompressedValueContainer(incompleteDigest, curCol, 0);
+                            c.fromBytes(row.getValue());
+                            valueContainers[curCol] = c;
+                        } else {
+                            final Dictionary<?> dictionary = deserialize(row.getDictionary());
+                            CompressedValueContainer c = new CompressedValueContainer(dictionary.getSizeOfId(), dictionary.getMaxId() - dictionary.getMinId() + 1, 0);
+                            c.fromBytes(row.getValue());
+                            valueContainers[curCol] = c;
+                            localDictionaries.put(curCol, dictionary);
+                        }
+                        columns++;
+                        lastShard = curShard;
+                        lastTimestamp = curTimestamp;
+                        firstTime = false;
+                    }
+                    Preconditions.checkArgument(columns == incompleteDigest.getColumnCount(), "column count is " + columns + " should be equals to incompleteDigest.getColumnCount() " + incompleteDigest.getColumnCount());
+
+                    TableRecordInfoDigest digest = createDigest(columns, incompleteDigest.getIsMetric(), incompleteDigest.getMetricDataTypes(), localDictionaries);
+                    Slice slice = new Slice(digest, curShard, curTimestamp, valueContainers);
+                    slice.setLocalDictionaries(localDictionaries);
+                    return slice;
+                }
+
+                @Override
+                public void remove() {
+                    throw new UnsupportedOperationException();
+                }
+            };
+        }
+
+    }
+
+}